--- conflicted
+++ resolved
@@ -197,14 +197,6 @@
             ];
         }
         $actualVariants = $extract['feedData']['variants'];
-<<<<<<< HEAD
-        usort($actualVariants, function ($a, $b) {
-            return $a['sku'] <=> $b['sku'];
-        });
-        usort($variants, function ($a, $b) {
-            return $a['sku'] <=> $b['sku'];
-        });
-=======
         \usort(
             $actualVariants,
             function ($a, $b) {
@@ -217,7 +209,6 @@
                 return $a['sku'] <=> $b['sku'];
             }
         );
->>>>>>> 47a365a7
         $this->assertEquals($variants, $actualVariants);
     }
 
