--- conflicted
+++ resolved
@@ -205,11 +205,7 @@
         );
         \usort(
             $variants,
-<<<<<<< HEAD
-            function ($a, $b){
-=======
             function ($a, $b) {
->>>>>>> 44bb5e8b
                 return $a['sku'] <=> $b['sku'];
             }
         );
