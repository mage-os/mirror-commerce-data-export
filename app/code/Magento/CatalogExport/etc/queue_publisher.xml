--- conflicted
+++ resolved
@@ -12,14 +12,14 @@
     <publisher topic="catalog.export.category.data">
         <connection name="amqp" exchange="catalog.export.exchange" />
     </publisher>
-<<<<<<< HEAD
+    <publisher topic="catalog.export.product.variants.data">
+        <connection name="amqp" exchange="catalog.export.exchange" />
+    </publisher>
+
     <publisher topic="export.product.reviews">
         <connection name="amqp" exchange="catalog.export.exchange" />
     </publisher>
     <publisher topic="export.rating.metadata">
-=======
-    <publisher topic="catalog.export.product.variants.data">
->>>>>>> 47a365a7
         <connection name="amqp" exchange="catalog.export.exchange" />
     </publisher>
 </config>