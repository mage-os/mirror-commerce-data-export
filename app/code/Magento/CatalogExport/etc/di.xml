--- conflicted
+++ resolved
@@ -9,31 +9,8 @@
     <preference for="Magento\CatalogExportApi\Api\ProductRepositoryInterface" type="Magento\CatalogExport\Model\ProductRepository"/>
     <preference for="Magento\CatalogExportApi\Api\CategoryRepositoryInterface" type="Magento\CatalogExport\Model\CategoryRepository"/>
     <preference for="Magento\CatalogExportApi\Api\ProductVariantRepositoryInterface" type="Magento\CatalogExport\Model\ProductVariantRepository"/>
-<<<<<<< HEAD
     <preference for="Magento\CatalogDataExporter\Model\Indexer\ProductIndexerCallbackInterface" type="Magento\CatalogExport\Model\Indexer\ProductIndexerCallback" />
     <preference for="Magento\CatalogDataExporter\Model\Indexer\CategoryIndexerCallbackInterface" type="Magento\CatalogExport\Model\Indexer\CategoryIndexerCallback" />
-
-    <virtualType name="Magento\CatalogExport\Model\Indexer\CategoryIndexerCallback"
-                 type="Magento\CatalogExport\Model\Indexer\EntityIndexerCallback">
-        <arguments>
-            <argument name="feedIndexMetadata" xsi:type="object">Magento\CatalogDataExporter\Model\Indexer\CategoryFeedIndexMetadata</argument>
-            <argument name="topicName" xsi:type="string">catalog.export.category.data</argument>
-            <argument name="updatedEventType" xsi:type="string">categories_updated</argument>
-            <argument name="deletedEventType" xsi:type="string">categories_deleted</argument>
-        </arguments>
-    </virtualType>
-
-    <virtualType name="Magento\CatalogExport\Model\Indexer\ProductIndexerCallback"
-                 type="Magento\CatalogExport\Model\Indexer\EntityIndexerCallback">
-        <arguments>
-            <argument name="feedIndexMetadata" xsi:type="object">Magento\CatalogDataExporter\Model\Indexer\ProductFeedIndexMetadata</argument>
-            <argument name="topicName" xsi:type="string">catalog.export.product.data</argument>
-            <argument name="updatedEventType" xsi:type="string">products_updated</argument>
-            <argument name="deletedEventType" xsi:type="string">products_deleted</argument>
-        </arguments>
-    </virtualType>
-=======
->>>>>>> f19a5699
 
     <type name="Magento\Framework\Console\CommandListInterface">
         <arguments>
