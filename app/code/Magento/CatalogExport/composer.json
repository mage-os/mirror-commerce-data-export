--- conflicted
+++ resolved
@@ -10,11 +10,8 @@
         "magento/framework-message-queue": "*",
         "magento/module-catalog-export-api": "*",
         "magento/module-data-exporter": "*",
-<<<<<<< HEAD
-        "magento/module-product-variant-data-exporter": "*"
-=======
+        "magento/module-product-variant-data-exporter": "*",
         "nette/php-generator": "3.5.1"
->>>>>>> 9049847d
     },
     "type": "magento2-module",
     "license": [
