{
  "name": "magento/module-product-variant-data-exporter",
  "description": "Product Variant Data Exporter",
  "config": {
    "sort-packages": true
  },
  "type": "magento2-module",
  "license": [
    "OSL-3.0",
    "AFL-3.0"
  ],
  "autoload": {
    "files": [
      "registration.php"
    ],
    "psr-4": {
      "Magento\\ProductVariantDataExporter\\": ""
    }
  },
  "require": {
    "php": "~7.1.3||~7.2.0||~7.3.0||~7.4.0",
    "guzzlehttp/guzzle": "*",
    "guzzlehttp/psr7": "~1.0",
    "magento/framework": "*",
    "magento/module-data-exporter": "*",
<<<<<<< HEAD
    "magento/module-catalog": "*"
=======
    "magento/module-catalog-export": "*"
>>>>>>> f19a5699
  }
}<|MERGE_RESOLUTION|>--- conflicted
+++ resolved
@@ -23,10 +23,7 @@
     "guzzlehttp/psr7": "~1.0",
     "magento/framework": "*",
     "magento/module-data-exporter": "*",
-<<<<<<< HEAD
-    "magento/module-catalog": "*"
-=======
+    "magento/module-catalog": "*",
     "magento/module-catalog-export": "*"
->>>>>>> f19a5699
   }
 }