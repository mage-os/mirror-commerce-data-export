<?php
/**
 * Copyright © Magento, Inc. All rights reserved.
 * See COPYING.txt for license details.
 */
declare(strict_types=1);

namespace Magento\DataExporter\Model\Indexer;

/**
 * Feed indexer metadata provider
 */
class FeedIndexMetadata
{
    /**
     * @var string
     */
    protected $feedName;

    /**
     * @var string
     */
    protected $sourceTableName;

    /**
     * @var string
     */
    protected $sourceTableField;

    /**
     * @var string
     */
    protected $feedIdentity;

    /**
     * @var string
     */
    protected $feedTableName;

    /**
     * @var string
     */
    protected $feedTableField;

    /**
     * @var string[]
     */
    protected $feedTableMutableColumns;

    /**
     * @var int
     */
    protected $batchSize;

    /**
     * @var string
     */
    private $scopeTableName;

    /**
     * @var string
     */
    private $scopeTableField;

    /**
     * @var string
     */
    private $scopeCode;

    /**
     * @param string $feedName
     * @param string $sourceTableName
     * @param string $sourceTableField
     * @param string $feedIdentity
     * @param string $feedTableName
     * @param string $feedTableField
     * @param array $feedTableMutableColumns
     * @param string $scopeTableName
     * @param string $scopeTableField
     * @param string $scopeCode
     * @param int $batchSize
     *
     * @SuppressWarnings(PHPMD.ExcessiveParameterList)
     */
    public function __construct(
        string $feedName,
        string $sourceTableName,
        string $sourceTableField,
        string $feedIdentity,
        string $feedTableName,
        string $feedTableField,
        array $feedTableMutableColumns,
<<<<<<< HEAD
        int $batchSize = 1000
=======
        string $scopeTableName = '',
        string $scopeTableField = '',
        string $scopeCode = '',
        int $batchSize = 100
>>>>>>> 628282c0
    ) {
        $this->feedName = $feedName;
        $this->sourceTableName = $sourceTableName;
        $this->sourceTableField = $sourceTableField;
        $this->feedIdentity = $feedIdentity;
        $this->feedTableName = $feedTableName;
        $this->feedTableField = $feedTableField;
        $this->feedTableMutableColumns = $feedTableMutableColumns;
        $this->scopeTableName = $scopeTableName;
        $this->scopeTableField = $scopeTableField;
        $this->scopeCode = $scopeCode;
        $this->batchSize = $batchSize;
    }

    /**
     * Get Feed Name
     *
     * @return string
     */
    public function getFeedName(): string
    {
        return $this->feedName;
    }

    /**
     * Get source table name
     *
     * @return string
     */
    public function getSourceTableName(): string
    {
        return $this->sourceTableName;
    }

    /**
     * Get source table field
     *
     * @return string
     */
    public function getSourceTableField(): string
    {
        return $this->sourceTableField;
    }

    /**
     * Get feed identity
     *
     * @return string
     */
    public function getFeedIdentity(): string
    {
        return $this->feedIdentity;
    }

    /**
     * Get feed table name
     *
     * @return string
     */
    public function getFeedTableName(): string
    {
        return $this->feedTableName;
    }

    /**
     * Get feed table field
     *
     * @return string
     */
    public function getFeedTableField(): string
    {
        return $this->feedTableField;
    }

    /**
     * Get batch size
     *
     * @return int
     */
    public function getBatchSize(): int
    {
        return $this->batchSize;
    }

    /**
     * Get feed table mutable column names
     *
     * @return string[]
     */
    public function getFeedTableMutableColumns(): array
    {
        return $this->feedTableMutableColumns;
    }

    /**
     * Get scope table name
     *
     * @return string
     */
    public function getScopeTableName(): string
    {
        return $this->scopeTableName;
    }

    /**
     * Get scope table field
     *
     * @return string
     */
    public function getScopeTableField(): string
    {
        return $this->scopeTableField;
    }

    /**
     * Get scope table scope code
     *
     * @return string
     */
    public function getScopeCode(): string
    {
        return $this->scopeCode;
    }
}<|MERGE_RESOLUTION|>--- conflicted
+++ resolved
@@ -90,14 +90,10 @@
         string $feedTableName,
         string $feedTableField,
         array $feedTableMutableColumns,
-<<<<<<< HEAD
-        int $batchSize = 1000
-=======
         string $scopeTableName = '',
         string $scopeTableField = '',
         string $scopeCode = '',
         int $batchSize = 100
->>>>>>> 628282c0
     ) {
         $this->feedName = $feedName;
         $this->sourceTableName = $sourceTableName;
