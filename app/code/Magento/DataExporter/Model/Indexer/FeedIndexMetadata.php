<?php
/**
 * Copyright © Magento, Inc. All rights reserved.
 * See COPYING.txt for license details.
 */
declare(strict_types=1);

namespace Magento\DataExporter\Model\Indexer;

/**
 * Feed indexer metadata provider
 */
class FeedIndexMetadata
{
    /**
     * @var string
     */
    protected $feedName;

    /**
     * @var string
     */
    protected $sourceTableName;

    /**
     * @var string
     */
    protected $sourceTableField;

    /**
     * @var string
     */
    protected $feedIdentity;

    /**
     * @var string
     */
    protected $feedTableName;

    /**
     * @var string
     */
    protected $feedTableField;

    /**
     * @var string[]
     */
    protected $feedTableMutableColumns;

    /**
     * @var int
     */
    protected $batchSize;

    /**
     * @var string
     */
    private $scopeTableName;

    /**
     * @var string
     */
    private $scopeTableField;

    /**
     * @var string
     */
    private $scopeCode;

    /**
     * @param string $feedName
     * @param string $sourceTableName
     * @param string $sourceTableField
     * @param string $feedIdentity
     * @param string $feedTableName
     * @param string $feedTableField
     * @param array $feedTableMutableColumns
     * @param string $scopeTableName
     * @param string $scopeTableField
     * @param string $scopeCode
     * @param int $batchSize
     *
     * @SuppressWarnings(PHPMD.ExcessiveParameterList)
     */
    public function __construct(
        string $feedName,
        string $sourceTableName,
        string $sourceTableField,
        string $feedIdentity,
        string $feedTableName,
        string $feedTableField,
        array $feedTableMutableColumns,
        string $scopeTableName = '',
        string $scopeTableField = '',
        string $scopeCode = '',
        int $batchSize = 100
    ) {
        $this->feedName = $feedName;
        $this->sourceTableName = $sourceTableName;
        $this->sourceTableField = $sourceTableField;
        $this->feedIdentity = $feedIdentity;
        $this->feedTableName = $feedTableName;
        $this->feedTableField = $feedTableField;
        $this->feedTableMutableColumns = $feedTableMutableColumns;
<<<<<<< HEAD
        $this->scopeTableName = $scopeTableName;
        $this->scopeTableField = $scopeTableField;
        $this->scopeCode = $scopeCode;
=======
        $this->batchSize = $batchSize;
>>>>>>> 47a365a7
    }

    /**
     * Get Feed Name
     *
     * @return string
     */
    public function getFeedName(): string
    {
        return $this->feedName;
    }

    /**
     * Get source table name
     *
     * @return string
     */
    public function getSourceTableName(): string
    {
        return $this->sourceTableName;
    }

    /**
     * Get source table field
     *
     * @return string
     */
    public function getSourceTableField(): string
    {
        return $this->sourceTableField;
    }

    /**
     * Get feed identity
     *
     * @return string
     */
    public function getFeedIdentity(): string
    {
        return $this->feedIdentity;
    }

    /**
     * Get feed table name
     *
     * @return string
     */
    public function getFeedTableName(): string
    {
        return $this->feedTableName;
    }

    /**
     * Get feed table field
     *
     * @return string
     */
    public function getFeedTableField(): string
    {
        return $this->feedTableField;
    }

    /**
     * Get batch size
     *
     * @return int
     */
    public function getBatchSize(): int
    {
        return $this->batchSize;
    }

    /**
     * Get feed table mutable column names
     *
     * @return string[]
     */
    public function getFeedTableMutableColumns(): array
    {
        return $this->feedTableMutableColumns;
    }

    /**
     * Get scope table name
     *
     * @return string
     */
    public function getScopeTableName(): string
    {
        return $this->scopeTableName;
    }

    /**
     * Get scope table field
     *
     * @return string
     */
    public function getScopeTableField(): string
    {
        return $this->scopeTableField;
    }

    /**
     * Get scope table scope code
     *
     * @return string
     */
    public function getScopeCode(): string
    {
        return $this->scopeCode;
    }
}<|MERGE_RESOLUTION|>--- conflicted
+++ resolved
@@ -102,13 +102,10 @@
         $this->feedTableName = $feedTableName;
         $this->feedTableField = $feedTableField;
         $this->feedTableMutableColumns = $feedTableMutableColumns;
-<<<<<<< HEAD
         $this->scopeTableName = $scopeTableName;
         $this->scopeTableField = $scopeTableField;
         $this->scopeCode = $scopeCode;
-=======
         $this->batchSize = $batchSize;
->>>>>>> 47a365a7
     }
 
     /**
